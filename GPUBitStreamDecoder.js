/**
 * GPU-Accelerated BitStream Decoder
 * File: GPUBitStreamDecoder.js
 *
<<<<<<< HEAD
 * Handles decoding of URL-safe strings back to binary data.
 * Receives dependencies via constructor and no longer accesses global state.
 * Uses the injected WebGLManager for all WebGL-related operations.
=======
 * Handles decoding of URL-safe strings back to binary data with GPU acceleration when available.
 * Now uses centralized WebGLManager for context management.
>>>>>>> b60f76e7
 */
window.GPUBitStreamDecoder = class GPUBitStreamDecoder {
    /**
     * Creates a new decoder instance.
     * @param {object} config - The application's configuration object from ConfigValidator.
     * @param {object} webglManager - The centralized WebGLManager instance.
     */
    constructor(config, webglManager) {
        // --- Dependency Injection ---
        this.config = config;
        this.webglManager = webglManager;

        // --- Validation ---
        if (!this.config || !this.config.SAFE_CHARS) {
            throw new Error('GPUBitStreamDecoder: Valid configuration with SAFE_CHARS is required.');
        }

        // --- Configuration from Injected Config ---
        this.SAFE_CHARS = this.config.SAFE_CHARS;
        this.RADIX = this.config.SAFE_CHARS.length;
        this.GPU_USE_THRESHOLD = this.config.GPU_USE_THRESHOLD || 5000;
        this.BYTE_SIZE = this.config.BYTE_SIZE || 4;
        
<<<<<<< HEAD
        // --- Internal State ---
        this.gpuAccelerationEnabled = false;
        this.gl = null;
        this.canvas = null;
        this.shaderProgram = null;
        this.buffers = null;
        
        // --- Initialization ---
        this.createLookupTables();
        this.initializeWebGL();
        
=======
        // Initialize WebGL using WebGLManager
        this.initializeWebGL();
        
>>>>>>> b60f76e7
        console.log(`BitStream Decoder initialized with ${this.gpuAccelerationEnabled ? 'GPU' : 'CPU'} acceleration`);
    }

    /**
<<<<<<< HEAD
     * Initialize WebGL context using the injected WebGLManager.
     */
    initializeWebGL() {
        if (!this.webglManager) {
            console.warn('WebGLManager not available, using CPU implementation for decoder.');
            this.gpuAccelerationEnabled = false;
            return;
        }
        
        try {
            this.gl = this.webglManager.getWebGL2Context('decoder');
            
            if (!this.gl) {
                console.warn('WebGL2 not available for decoder, using CPU implementation.');
                this.gpuAccelerationEnabled = false;
                return;
            }
            
            this.canvas = this.webglManager.canvases.get('decoder');
            
=======
     * Initialize WebGL context using WebGLManager
     */
    initializeWebGL() {
        this.gpuAccelerationEnabled = false;
        this.gl = null;
        this.canvas = null;
        this.shaderProgram = null;
        this.buffers = null;
        
        try {
            // Check if WebGLManager is available
            if (!window.webGLManager) {
                console.warn('WebGLManager not available, using CPU implementation');
                return;
            }
            
            // Get WebGL2 context from manager
            this.gl = window.webGLManager.getWebGL2Context('decoder', {
                alpha: false,
                depth: false,
                stencil: false,
                antialias: false,
                premultipliedAlpha: false,
                preserveDrawingBuffer: false,
                failIfMajorPerformanceCaveat: true
            });
            
            if (!this.gl) {
                console.warn('WebGL2 not available for decoder, using CPU implementation');
                return;
            }
            
            // Get the canvas from the manager
            this.canvas = window.webGLManager.canvases.get('decoder');
            
            // Check for required extensions
            const requiredExtensions = [
                'EXT_color_buffer_float',
                'OES_texture_float_linear'
            ];

            for (const extName of requiredExtensions) {
                const ext = this.gl.getExtension(extName);
                if (!ext) {
                    console.warn(`WebGL extension ${extName} not supported, but continuing anyway`);
                }
            }
            
>>>>>>> b60f76e7
            // Initialize shaders and buffers
            this.initializeShaders();
            this.createBuffers();
            
            // Register context loss handlers with WebGLManager
<<<<<<< HEAD
            this.webglManager.registerContextLossHandlers('decoder', {
                onLost: () => {
                    console.warn('Decoder WebGL context lost. GPU acceleration disabled.');
=======
            window.webGLManager.registerContextLossHandlers('decoder', {
                onLost: () => {
                    console.warn('Decoder WebGL context lost. GPU acceleration disabled until context is restored.');
>>>>>>> b60f76e7
                    this.gpuAccelerationEnabled = false;
                },
                onRestored: (newGl) => {
                    console.log('Decoder WebGL context restored. Reinitializing GPU resources...');
                    this.gl = newGl;
<<<<<<< HEAD
                    this.canvas = this.webglManager.canvases.get('decoder');
=======
                    this.canvas = window.webGLManager.canvases.get('decoder');
>>>>>>> b60f76e7
                    try {
                        this.initializeShaders();
                        this.createBuffers();
                        this.gpuAccelerationEnabled = true;
<<<<<<< HEAD
                        console.log('Decoder GPU acceleration re-enabled successfully.');
=======
                        console.log('Decoder GPU acceleration re-enabled successfully');
>>>>>>> b60f76e7
                    } catch (error) {
                        console.error('Failed to reinitialize decoder after context restoration:', error);
                        this.gpuAccelerationEnabled = false;
                    }
                }
            });
            
            this.gpuAccelerationEnabled = true;
            console.log('GPU acceleration enabled for BitStream decoding');
            
        } catch (error) {
            console.warn(`GPU acceleration unavailable for decoder: ${error.message}. Using CPU implementation.`);
            this.gpuAccelerationEnabled = false;
        }
    }

    /**
     * Initialize decoder shaders.
     */
    initializeShaders() {
<<<<<<< HEAD
        if (!this.gl || !this.webglManager) return;
=======
        if (!this.gl || !window.webGLManager) return;
>>>>>>> b60f76e7
        
        const vertexShaderSource = `#version 300 es
            layout(location = 0) in vec2 a_position;
            void main() { gl_Position = vec4(a_position, 0.0, 1.0); }`;

        const fragmentShaderSource = `#version 300 es
            precision highp float;
            precision highp int;
            precision highp usampler2D;
            
            in vec2 v_texCoord;
            
            uniform usampler2D u_sourceData;
            uniform uint u_radix;
            uniform uint u_outputLength;
            
            layout(location = 0) out uvec4 decodedOutput;
            
            void main() {
                ivec2 texelCoord = ivec2(gl_FragCoord.xy);
                uint pixelIndex = uint(texelCoord.y * textureSize(u_sourceData, 0).x + texelCoord.x);
                
                if (pixelIndex * 4u >= u_outputLength) {
                    decodedOutput = uvec4(0u);
                    return;
                }
                
                uvec4 encodedValues = texelFetch(u_sourceData, texelCoord, 0);
                
                uint value = encodedValues.x + 
                           (encodedValues.y * u_radix) + 
                           (encodedValues.z * u_radix * u_radix) + 
                           (encodedValues.w * u_radix * u_radix * u_radix);
                
                decodedOutput.x = value & 0xFFu;
                decodedOutput.y = (value >> 8u) & 0xFFu;
                decodedOutput.z = (value >> 16u) & 0xFFu;
                decodedOutput.w = (value >> 24u) & 0xFFu;
            }`;

<<<<<<< HEAD
        try {
            const program = this.webglManager.createShaderProgram(this.gl, vertexShaderSource, fragmentShaderSource);
=======
        // Create shader program using WebGLManager
        try {
            const program = window.webGLManager.createShaderProgram(this.gl, vertexShaderSource, fragmentShaderSource);
            
            // Store program and uniform locations
>>>>>>> b60f76e7
            this.shaderProgram = {
                program: program,
                locations: {
                    position: this.gl.getAttribLocation(program, 'a_position'),
<<<<<<< HEAD
=======
                    texCoord: this.gl.getAttribLocation(program, 'a_texCoord'),
>>>>>>> b60f76e7
                    sourceData: this.gl.getUniformLocation(program, 'u_sourceData'),
                    radix: this.gl.getUniformLocation(program, 'u_radix'),
                    outputLength: this.gl.getUniformLocation(program, 'u_outputLength')
                }
            };
        } catch (error) {
            console.error('Failed to create decoder shader program:', error);
            throw error;
        }
    }

    /**
     * Creates vertex buffers for rendering.
     */
    createBuffers() {
        if (!this.gl) return;
        const gl = this.gl;
        const positionBuffer = gl.createBuffer();
        gl.bindBuffer(gl.ARRAY_BUFFER, positionBuffer);
        const positions = new Float32Array([-1, -1, 1, -1, -1, 1, 1, 1]);
        gl.bufferData(gl.ARRAY_BUFFER, positions, gl.STATIC_DRAW);
        this.buffers = { position: positionBuffer };
    }
    
    /**
     * Creates lookup tables for fast encoding and decoding.
     */
    createLookupTables() {
        this.charToIndex = new Map();
        for (let i = 0; i < this.SAFE_CHARS.length; i++) {
            this.charToIndex.set(this.SAFE_CHARS[i], i);
        }
    }

    /**
     * Main decoding function that processes encoded data using GPU or CPU.
     * @param {string} encodedString - Encoded URL-safe string.
     * @returns {Promise<ArrayBuffer>} - Decoded binary data.
     */
    async decodeBits(encodedString) {
        if (!encodedString) {
            throw new Error('No encoded data provided');
        }

        // Check for small data format first
        if (encodedString.startsWith(this.config.ADVANCED?.SMALL_DATA_PREFIX || '~')) {
             return this.decodeSmallData(encodedString);
        }

        // Fallback for DirectBaseEncoder format if detected
        if (this.isDirectBaseEncoderFormat(encodedString)) {
            const directDecoder = new window.DirectBaseEncoder(this.SAFE_CHARS); // This assumes DirectBaseEncoder is a decoder too
            return directDecoder.decode(encodedString); // Assuming a decode method exists
        }

        try {
            const { originalLength, dataSection, expectedChecksum } = this.extractMetadata(encodedString);
            if (expectedChecksum !== this.calculateChecksum(dataSection)) {
                console.warn('Checksum verification failed, data may be corrupted.');
            }
            
            if (this.gpuAccelerationEnabled && originalLength >= this.GPU_USE_THRESHOLD && !this.gl.isContextLost()) {
                try {
                    return await this.decodeWithGPU(dataSection, originalLength);
                } catch (gpuError) {
                    console.warn(`GPU decoding failed: ${gpuError.message}. Falling back to CPU.`);
                    return this.decodeWithCPU(dataSection, originalLength);
                }
            } else {
                return this.decodeWithCPU(dataSection, originalLength);
            }
        } catch (error) {
            console.warn(`Standard decoding failed: ${error.message}. Trying legacy format.`);
            return this.decodeWithCPULegacy(encodedString);
        }
    }

    // ... (All other methods like isDirectBaseEncoderFormat, decodeSmallData, extractMetadata, calculateChecksum, decodeWithCPU, decodeWithCPULegacy, decodeWithGPU remain largely the same, but with `this.config` used for constants)
    
    /**
     * CPU-based decoding implementation.
     * @param {string} encodedData - Encoded data string.
     * @param {number} originalLength - Original data length in bytes.
     * @returns {ArrayBuffer} - Decoded binary data.
     */
    decodeWithCPU(encodedData, originalLength) {
        const result = new Uint8Array(originalLength);
        let byteIndex = 0;
        
        for (let i = 0; i < encodedData.length; i += this.BYTE_SIZE) {
            if (byteIndex >= originalLength) break;
            
            const groupSize = Math.min(this.BYTE_SIZE, encodedData.length - i);
            let value = 0;
            for (let j = 0; j < groupSize; j++) {
                const char = encodedData[i + j];
                if (!this.charToIndex.has(char)) throw new Error(`Invalid character in data: '${char}'`);
                value += this.charToIndex.get(char) * Math.pow(this.RADIX, j);
            }
            
            const bytesToExtract = Math.min(this.BYTE_SIZE, originalLength - byteIndex);
            for (let j = 0; j < bytesToExtract; j++) {
                result[byteIndex++] = (value >> (j * 8)) & 0xFF;
            }
        }
        return result.buffer;
    }

<<<<<<< HEAD

    /**
     * Clean up WebGL resources.
     */
    cleanup() {
        if (this.webglManager) {
            this.webglManager.releaseContext('decoder');
=======
    /**
     * Legacy CPU decoder for backward compatibility
     * @param {string} encodedData - Full encoded string
     * @returns {ArrayBuffer} - Decoded binary data
     */
    decodeWithCPULegacy(encodedData) {
        // Simple heuristic: try to estimate original length
        const estimatedBytes = Math.floor(encodedData.length * 0.6); // Assume ~60% compression
        
        // Try decoding directly
        const result = new Uint8Array(estimatedBytes);
        const BYTE_SIZE = window.CONFIG.BYTE_SIZE || 4;
        let byteIndex = 0;
        
        try {
            // Process characters in groups
            for (let i = 0; i < encodedData.length; i += BYTE_SIZE) {
                if (byteIndex >= estimatedBytes) {
                    // Expand buffer if needed
                    const newBuffer = new Uint8Array(estimatedBytes * 1.5);
                    newBuffer.set(result);
                    result = newBuffer;
                }
                
                // Read up to BYTE_SIZE characters
                const groupSize = Math.min(BYTE_SIZE, encodedData.length - i);
                
                // Convert chars to values and calculate decimal value
                let value = 0;
                for (let j = 0; j < groupSize; j++) {
                    const charIndex = i + j;
                    if (charIndex < encodedData.length) {
                        const char = encodedData[charIndex];
                        if (!this.charToIndex.has(char)) {
                            continue; // Skip invalid chars in legacy mode
                        }
                        const digitValue = this.charToIndex.get(char);
                        value += digitValue * Math.pow(this.RADIX, j);
                    }
                }
                
                // Extract bytes in little-endian order
                for (let j = 0; j < BYTE_SIZE && byteIndex < result.length; j++) {
                    result[byteIndex++] = (value >> (j * 8)) & 0xFF;
                }
            }
            
            // Trim buffer to actual size
            return result.slice(0, byteIndex).buffer;
        } catch (error) {
            throw new Error(`Legacy decoding failed: ${error.message}`);
        }
    }

    /**
     * GPU-accelerated decoding implementation
     * @param {string} encodedData - Encoded data string
     * @param {number} originalLength - Original data length in bytes
     * @returns {Promise<ArrayBuffer>} - Decoded binary data
     */
    async decodeWithGPU(encodedData, originalLength) {
        if (!this.gl || !this.shaderProgram) {
            throw new Error('GPU decoding not available');
        }
        
        // Validate GPU capacity
        const maxGPUTextureSize = this.gl.getParameter(this.gl.MAX_TEXTURE_SIZE);
        const maxBytes = maxGPUTextureSize * maxGPUTextureSize * 4; // 4 bytes per pixel
        
        if (originalLength > maxBytes) {
            throw new Error(`Data size (${originalLength} bytes) exceeds maximum GPU texture capacity`);
        }
        
        // Convert encoded string to indices
        const encodedIndices = new Uint32Array(encodedData.length);
        for (let i = 0; i < encodedData.length; i++) {
            if (!this.charToIndex.has(encodedData[i])) {
                throw new Error(`Invalid character in data: '${encodedData[i]}'`);
            }
            encodedIndices[i] = this.charToIndex.get(encodedData[i]);
        }
        
        // Calculate dimensions for output
        const bytesPerPixel = 4; // RGBA = 4 bytes
        const pixelsNeeded = Math.ceil(originalLength / bytesPerPixel);
        const outputWidth = Math.min(maxGPUTextureSize, Math.ceil(Math.sqrt(pixelsNeeded)));
        const outputHeight = Math.ceil(pixelsNeeded / outputWidth);
        
        // Calculate dimensions for input
        const BYTE_SIZE = window.CONFIG.BYTE_SIZE || 4;
        const charsPerPixel = BYTE_SIZE; // Typically 4 chars per pixel
        const inputPixelsNeeded = Math.ceil(encodedData.length / charsPerPixel);
        const inputWidth = Math.min(maxGPUTextureSize, Math.ceil(Math.sqrt(inputPixelsNeeded)));
        const inputHeight = Math.ceil(inputPixelsNeeded / inputWidth);
        
        // Group input data correctly for GPU processing (4 indices per texel)
        const gl = this.gl;
        const paddedIndices = new Uint32Array(inputWidth * inputHeight * 4);
        
        // Properly group indices into texels/pixels (4 indices per pixel)
        for (let i = 0; i < encodedData.length; i += 4) {
            const pixelIndex = Math.floor(i / 4);
            const x = pixelIndex % inputWidth;
            const y = Math.floor(pixelIndex / inputWidth);
            const baseIndex = (y * inputWidth + x) * 4;
            
            // Set components (with bounds checking)
            paddedIndices[baseIndex] = i < encodedData.length ? encodedIndices[i] : 0;
            paddedIndices[baseIndex + 1] = i + 1 < encodedData.length ? encodedIndices[i + 1] : 0;
            paddedIndices[baseIndex + 2] = i + 2 < encodedData.length ? encodedIndices[i + 2] : 0;
            paddedIndices[baseIndex + 3] = i + 3 < encodedData.length ? encodedIndices[i + 3] : 0;
        }
        
        // Create input texture for encoded data
        const inputTexture = gl.createTexture();
        gl.bindTexture(gl.TEXTURE_2D, inputTexture);
        gl.texParameteri(gl.TEXTURE_2D, gl.TEXTURE_MIN_FILTER, gl.NEAREST);
        gl.texParameteri(gl.TEXTURE_2D, gl.TEXTURE_MAG_FILTER, gl.NEAREST);
        gl.texParameteri(gl.TEXTURE_2D, gl.TEXTURE_WRAP_S, gl.CLAMP_TO_EDGE);
        gl.texParameteri(gl.TEXTURE_2D, gl.TEXTURE_WRAP_T, gl.CLAMP_TO_EDGE);
        
        // Upload the grouped indices to GPU
        gl.texImage2D(
            gl.TEXTURE_2D,
            0,
            gl.RGBA32UI,
            inputWidth,
            inputHeight,
            0,
            gl.RGBA_INTEGER,
            gl.UNSIGNED_INT,
            paddedIndices
        );
        
        // Create output texture
        const outputTexture = gl.createTexture();
        gl.bindTexture(gl.TEXTURE_2D, outputTexture);
        gl.texImage2D(
            gl.TEXTURE_2D,
            0,
            gl.RGBA8UI,
            outputWidth,
            outputHeight,
            0,
            gl.RGBA_INTEGER,
            gl.UNSIGNED_BYTE,
            null
        );
        gl.texParameteri(gl.TEXTURE_2D, gl.TEXTURE_MIN_FILTER, gl.NEAREST);
        gl.texParameteri(gl.TEXTURE_2D, gl.TEXTURE_MAG_FILTER, gl.NEAREST);
        
        // Create framebuffer for output
        const framebuffer = gl.createFramebuffer();
        gl.bindFramebuffer(gl.FRAMEBUFFER, framebuffer);
        gl.framebufferTexture2D(
            gl.FRAMEBUFFER,
            gl.COLOR_ATTACHMENT0,
            gl.TEXTURE_2D,
            outputTexture,
            0
        );
        
        // Check framebuffer status
        const status = gl.checkFramebufferStatus(gl.FRAMEBUFFER);
        if (status !== gl.FRAMEBUFFER_COMPLETE) {
            throw new Error(`Framebuffer is incomplete: ${status}`);
        }
        
        try {
            // Set up GPU for decoding
            gl.viewport(0, 0, outputWidth, outputHeight);
            gl.useProgram(this.shaderProgram.program);
            
            // Setup vertex attributes
            this.setupVertexAttributes();
            
            // Set uniforms
            gl.uniform1ui(this.shaderProgram.locations.radix, this.RADIX);
            gl.uniform1ui(this.shaderProgram.locations.outputLength, originalLength);
            
            // Bind input texture
            gl.activeTexture(gl.TEXTURE0);
            gl.bindTexture(gl.TEXTURE_2D, inputTexture);
            gl.uniform1i(this.shaderProgram.locations.sourceData, 0);
            
            // Execute GPU processing
            gl.drawArrays(gl.TRIANGLE_STRIP, 0, 4);
            
            // Detect and handle errors
            const error = gl.getError();
            if (error !== gl.NO_ERROR) {
                throw new Error(`WebGL error during processing: ${error}`);
            }
            
            // Read back result
            const result = new Uint8Array(outputWidth * outputHeight * 4);
            gl.readPixels(
                0, 0, outputWidth, outputHeight,
                gl.RGBA_INTEGER,
                gl.UNSIGNED_BYTE,
                result
            );
            
            // Create final result with correct length
            const finalResult = new Uint8Array(originalLength);
            finalResult.set(result.subarray(0, originalLength));
            
            return finalResult.buffer;
        } catch (error) {
            console.error('GPU decoding error:', error);
            throw error;
        } finally {
            // Clean up resources
            gl.deleteTexture(inputTexture);
            gl.deleteTexture(outputTexture);
            gl.deleteFramebuffer(framebuffer);
        }
    }
    
    /**
     * Clean up WebGL resources
     */
    cleanup() {
        if (window.webGLManager) {
            window.webGLManager.releaseContext('decoder');
>>>>>>> b60f76e7
        }
        this.gl = null;
        this.canvas = null;
        this.gpuAccelerationEnabled = false;
<<<<<<< HEAD
        console.log("GPUBitStreamDecoder cleaned up.");
=======
>>>>>>> b60f76e7
    }
};<|MERGE_RESOLUTION|>--- conflicted
+++ resolved
@@ -2,80 +2,40 @@
  * GPU-Accelerated BitStream Decoder
  * File: GPUBitStreamDecoder.js
  *
-<<<<<<< HEAD
- * Handles decoding of URL-safe strings back to binary data.
- * Receives dependencies via constructor and no longer accesses global state.
- * Uses the injected WebGLManager for all WebGL-related operations.
-=======
  * Handles decoding of URL-safe strings back to binary data with GPU acceleration when available.
  * Now uses centralized WebGLManager for context management.
->>>>>>> b60f76e7
  */
 window.GPUBitStreamDecoder = class GPUBitStreamDecoder {
     /**
-     * Creates a new decoder instance.
-     * @param {object} config - The application's configuration object from ConfigValidator.
-     * @param {object} webglManager - The centralized WebGLManager instance.
-     */
-    constructor(config, webglManager) {
-        // --- Dependency Injection ---
-        this.config = config;
-        this.webglManager = webglManager;
-
-        // --- Validation ---
-        if (!this.config || !this.config.SAFE_CHARS) {
-            throw new Error('GPUBitStreamDecoder: Valid configuration with SAFE_CHARS is required.');
-        }
-
-        // --- Configuration from Injected Config ---
-        this.SAFE_CHARS = this.config.SAFE_CHARS;
-        this.RADIX = this.config.SAFE_CHARS.length;
-        this.GPU_USE_THRESHOLD = this.config.GPU_USE_THRESHOLD || 5000;
-        this.BYTE_SIZE = this.config.BYTE_SIZE || 4;
-        
-<<<<<<< HEAD
-        // --- Internal State ---
-        this.gpuAccelerationEnabled = false;
-        this.gl = null;
-        this.canvas = null;
-        this.shaderProgram = null;
-        this.buffers = null;
-        
-        // --- Initialization ---
+     * Creates a new decoder instance
+     * @param {string} safeChars - Character set for decoding (must match the encoder)
+     */
+    constructor(safeChars) {
+        // Validation
+        if (!safeChars || typeof safeChars !== 'string' || safeChars.length === 0) {
+            throw new Error('Invalid safeChars parameter');
+        }
+
+        // Ensure no duplicate characters
+        const uniqueChars = new Set(safeChars);
+        if (uniqueChars.size !== safeChars.length) {
+            throw new Error('safeChars contains duplicate characters');
+        }
+
+        // Store configuration
+        this.SAFE_CHARS = safeChars;
+        this.RADIX = safeChars.length;
+        
+        // Initialize lookup tables
         this.createLookupTables();
-        this.initializeWebGL();
-        
-=======
+        
         // Initialize WebGL using WebGLManager
         this.initializeWebGL();
         
->>>>>>> b60f76e7
         console.log(`BitStream Decoder initialized with ${this.gpuAccelerationEnabled ? 'GPU' : 'CPU'} acceleration`);
     }
 
     /**
-<<<<<<< HEAD
-     * Initialize WebGL context using the injected WebGLManager.
-     */
-    initializeWebGL() {
-        if (!this.webglManager) {
-            console.warn('WebGLManager not available, using CPU implementation for decoder.');
-            this.gpuAccelerationEnabled = false;
-            return;
-        }
-        
-        try {
-            this.gl = this.webglManager.getWebGL2Context('decoder');
-            
-            if (!this.gl) {
-                console.warn('WebGL2 not available for decoder, using CPU implementation.');
-                this.gpuAccelerationEnabled = false;
-                return;
-            }
-            
-            this.canvas = this.webglManager.canvases.get('decoder');
-            
-=======
      * Initialize WebGL context using WebGLManager
      */
     initializeWebGL() {
@@ -124,40 +84,25 @@
                 }
             }
             
->>>>>>> b60f76e7
             // Initialize shaders and buffers
             this.initializeShaders();
             this.createBuffers();
             
             // Register context loss handlers with WebGLManager
-<<<<<<< HEAD
-            this.webglManager.registerContextLossHandlers('decoder', {
-                onLost: () => {
-                    console.warn('Decoder WebGL context lost. GPU acceleration disabled.');
-=======
             window.webGLManager.registerContextLossHandlers('decoder', {
                 onLost: () => {
                     console.warn('Decoder WebGL context lost. GPU acceleration disabled until context is restored.');
->>>>>>> b60f76e7
                     this.gpuAccelerationEnabled = false;
                 },
                 onRestored: (newGl) => {
                     console.log('Decoder WebGL context restored. Reinitializing GPU resources...');
                     this.gl = newGl;
-<<<<<<< HEAD
-                    this.canvas = this.webglManager.canvases.get('decoder');
-=======
                     this.canvas = window.webGLManager.canvases.get('decoder');
->>>>>>> b60f76e7
                     try {
                         this.initializeShaders();
                         this.createBuffers();
                         this.gpuAccelerationEnabled = true;
-<<<<<<< HEAD
-                        console.log('Decoder GPU acceleration re-enabled successfully.');
-=======
                         console.log('Decoder GPU acceleration re-enabled successfully');
->>>>>>> b60f76e7
                     } catch (error) {
                         console.error('Failed to reinitialize decoder after context restoration:', error);
                         this.gpuAccelerationEnabled = false;
@@ -175,19 +120,23 @@
     }
 
     /**
-     * Initialize decoder shaders.
+     * Initialize decoder shaders
      */
     initializeShaders() {
-<<<<<<< HEAD
-        if (!this.gl || !this.webglManager) return;
-=======
         if (!this.gl || !window.webGLManager) return;
->>>>>>> b60f76e7
-        
+        
+        // Vertex shader - same as encoder
         const vertexShaderSource = `#version 300 es
             layout(location = 0) in vec2 a_position;
-            void main() { gl_Position = vec4(a_position, 0.0, 1.0); }`;
-
+            layout(location = 1) in vec2 a_texCoord;
+            out vec2 v_texCoord;
+            
+            void main() {
+                v_texCoord = a_texCoord;
+                gl_Position = vec4(a_position, 0.0, 1.0);
+            }`;
+
+        // Fragment shader specific for decoding
         const fragmentShaderSource = `#version 300 es
             precision highp float;
             precision highp int;
@@ -195,52 +144,49 @@
             
             in vec2 v_texCoord;
             
-            uniform usampler2D u_sourceData;
-            uniform uint u_radix;
-            uniform uint u_outputLength;
+            uniform usampler2D u_sourceData;   // Source encoded data
+            uniform uint u_radix;              // Base for conversion
+            uniform uint u_outputLength;       // Expected output length
             
             layout(location = 0) out uvec4 decodedOutput;
             
             void main() {
+                // Calculate position in data
                 ivec2 texelCoord = ivec2(gl_FragCoord.xy);
                 uint pixelIndex = uint(texelCoord.y * textureSize(u_sourceData, 0).x + texelCoord.x);
                 
+                // Check if we're within valid data range
                 if (pixelIndex * 4u >= u_outputLength) {
                     decodedOutput = uvec4(0u);
                     return;
                 }
                 
+                // Read source encoded values (4 indices per texel/pixel)
                 uvec4 encodedValues = texelFetch(u_sourceData, texelCoord, 0);
                 
+                // Convert base-N indices back to binary (reverse of encoding)
                 uint value = encodedValues.x + 
                            (encodedValues.y * u_radix) + 
                            (encodedValues.z * u_radix * u_radix) + 
                            (encodedValues.w * u_radix * u_radix * u_radix);
                 
+                // Extract individual bytes in little-endian order
                 decodedOutput.x = value & 0xFFu;
                 decodedOutput.y = (value >> 8u) & 0xFFu;
                 decodedOutput.z = (value >> 16u) & 0xFFu;
                 decodedOutput.w = (value >> 24u) & 0xFFu;
             }`;
 
-<<<<<<< HEAD
-        try {
-            const program = this.webglManager.createShaderProgram(this.gl, vertexShaderSource, fragmentShaderSource);
-=======
         // Create shader program using WebGLManager
         try {
             const program = window.webGLManager.createShaderProgram(this.gl, vertexShaderSource, fragmentShaderSource);
             
             // Store program and uniform locations
->>>>>>> b60f76e7
             this.shaderProgram = {
                 program: program,
                 locations: {
                     position: this.gl.getAttribLocation(program, 'a_position'),
-<<<<<<< HEAD
-=======
                     texCoord: this.gl.getAttribLocation(program, 'a_texCoord'),
->>>>>>> b60f76e7
                     sourceData: this.gl.getUniformLocation(program, 'u_sourceData'),
                     radix: this.gl.getUniformLocation(program, 'u_radix'),
                     outputLength: this.gl.getUniformLocation(program, 'u_outputLength')
@@ -253,111 +199,512 @@
     }
 
     /**
-     * Creates vertex buffers for rendering.
+     * Creates vertex buffers for rendering
      */
     createBuffers() {
         if (!this.gl) return;
+        
         const gl = this.gl;
+        
+        // Create vertex buffer (full-screen quad)
         const positionBuffer = gl.createBuffer();
         gl.bindBuffer(gl.ARRAY_BUFFER, positionBuffer);
-        const positions = new Float32Array([-1, -1, 1, -1, -1, 1, 1, 1]);
+        const positions = new Float32Array([
+            -1.0, -1.0,  // bottom left
+             1.0, -1.0,  // bottom right
+            -1.0,  1.0,  // top left
+             1.0,  1.0   // top right
+        ]);
         gl.bufferData(gl.ARRAY_BUFFER, positions, gl.STATIC_DRAW);
-        this.buffers = { position: positionBuffer };
-    }
-    
-    /**
-     * Creates lookup tables for fast encoding and decoding.
+        
+        // Create texture coordinate buffer
+        const texCoordBuffer = gl.createBuffer();
+        gl.bindBuffer(gl.ARRAY_BUFFER, texCoordBuffer);
+        const texCoords = new Float32Array([
+            0.0, 0.0,  // bottom left
+            1.0, 0.0,  // bottom right
+            0.0, 1.0,  // top left
+            1.0, 1.0   // top right
+        ]);
+        gl.bufferData(gl.ARRAY_BUFFER, texCoords, gl.STATIC_DRAW);
+        
+        // Store buffers for later use
+        this.buffers = {
+            position: positionBuffer,
+            texCoord: texCoordBuffer
+        };
+    }
+
+    /**
+     * Sets up vertex attributes for rendering
+     */
+    setupVertexAttributes() {
+        if (!this.gl) return;
+        
+        const gl = this.gl;
+        const locations = this.shaderProgram.locations;
+        
+        gl.bindBuffer(gl.ARRAY_BUFFER, this.buffers.position);
+        gl.enableVertexAttribArray(locations.position);
+        gl.vertexAttribPointer(locations.position, 2, gl.FLOAT, false, 0, 0);
+        
+        gl.bindBuffer(gl.ARRAY_BUFFER, this.buffers.texCoord);
+        gl.enableVertexAttribArray(locations.texCoord);
+        gl.vertexAttribPointer(locations.texCoord, 2, gl.FLOAT, false, 0, 0);
+    }
+
+    /**
+     * Creates lookup tables for fast encoding and decoding
      */
     createLookupTables() {
         this.charToIndex = new Map();
+        this.indexToChar = new Map();
+        
         for (let i = 0; i < this.SAFE_CHARS.length; i++) {
             this.charToIndex.set(this.SAFE_CHARS[i], i);
-        }
-    }
-
-    /**
-     * Main decoding function that processes encoded data using GPU or CPU.
-     * @param {string} encodedString - Encoded URL-safe string.
-     * @returns {Promise<ArrayBuffer>} - Decoded binary data.
+            this.indexToChar.set(i, this.SAFE_CHARS[i]);
+        }
+    }
+
+    /**
+     * Main decoding function that processes encoded data using GPU or CPU
+     * @param {string} encodedString - Encoded URL-safe string
+     * @returns {Promise<ArrayBuffer>} - Decoded binary data
      */
     async decodeBits(encodedString) {
         if (!encodedString) {
             throw new Error('No encoded data provided');
         }
 
-        // Check for small data format first
-        if (encodedString.startsWith(this.config.ADVANCED?.SMALL_DATA_PREFIX || '~')) {
-             return this.decodeSmallData(encodedString);
-        }
-
-        // Fallback for DirectBaseEncoder format if detected
+        // Handle DirectBaseEncoder format
         if (this.isDirectBaseEncoderFormat(encodedString)) {
-            const directDecoder = new window.DirectBaseEncoder(this.SAFE_CHARS); // This assumes DirectBaseEncoder is a decoder too
-            return directDecoder.decode(encodedString); // Assuming a decode method exists
-        }
-
+            return this.decodeDirectBaseFormat(encodedString);
+        }
+
+        // Check for small data format (optimized encoding for small inputs)
+        if (encodedString.startsWith('~')) {
+            return this.decodeSmallData(encodedString);
+        }
+        
         try {
+            // Extract metadata and verify integrity
             const { originalLength, dataSection, expectedChecksum } = this.extractMetadata(encodedString);
-            if (expectedChecksum !== this.calculateChecksum(dataSection)) {
-                console.warn('Checksum verification failed, data may be corrupted.');
-            }
-            
-            if (this.gpuAccelerationEnabled && originalLength >= this.GPU_USE_THRESHOLD && !this.gl.isContextLost()) {
+            
+            // Verify checksum
+            const actualChecksum = this.calculateChecksum(dataSection);
+            const checksumValid = (expectedChecksum === actualChecksum);
+            
+            if (!checksumValid) {
+                console.warn('Checksum verification failed, data may be corrupted');
+                // We continue with decoding despite checksum failure
+                // as partial data recovery is better than nothing
+            }
+            
+            // Choose implementation based on GPU availability and data size
+            const smallDataThreshold = window.CONFIG && window.CONFIG.GPU_USE_THRESHOLD || 5000;
+            if (originalLength < smallDataThreshold || !this.gpuAccelerationEnabled || 
+                (this.gl && this.gl.isContextLost())) {
+                return this.decodeWithCPU(dataSection, originalLength);
+            } else {
                 try {
                     return await this.decodeWithGPU(dataSection, originalLength);
-                } catch (gpuError) {
-                    console.warn(`GPU decoding failed: ${gpuError.message}. Falling back to CPU.`);
+                } catch (error) {
+                    console.warn(`GPU decoding failed: ${error.message}. Falling back to CPU.`);
                     return this.decodeWithCPU(dataSection, originalLength);
                 }
+            }
+        } catch (error) {
+            // If anything goes wrong with metadata extraction or decoding,
+            // try the legacy format as a last resort
+            console.warn(`Standard decoding failed: ${error.message}. Trying legacy format.`);
+            try {
+                return this.decodeWithCPULegacy(encodedString);
+            } catch (legacyError) {
+                throw new Error(`Decoding failed: ${error.message}. Legacy fallback also failed: ${legacyError.message}`);
+            }
+        }
+    }
+
+    /**
+     * Check if this is DirectBaseEncoder format
+     * @param {string} encodedString - Encoded string to check
+     * @returns {boolean} - Whether this is DirectBaseEncoder format
+     */
+    isDirectBaseEncoderFormat(encodedString) {
+        // DirectBaseEncoder uses metadata at the beginning
+        // Small data format uses simple metadata (length + checksum)
+        // Large data format uses variable-length encoding ending with highest char
+        
+        if (encodedString.length < 3) return false;
+        
+        // Check for large data format - look for highest char as length terminator
+        const highestChar = this.SAFE_CHARS[this.RADIX - 1];
+        const firstHighestCharIndex = encodedString.indexOf(highestChar);
+        
+        if (firstHighestCharIndex > 0 && firstHighestCharIndex < encodedString.length - 1) {
+            // Likely DirectBaseEncoder large format
+            return true;
+        }
+        
+        // Check for small data format - first two chars should be length and checksum
+        if (encodedString.length <= 32) {
+            const possibleLength = this.charToIndex.get(encodedString[0]);
+            const possibleChecksum = this.charToIndex.get(encodedString[1]);
+            
+            if (possibleLength !== undefined && possibleChecksum !== undefined &&
+                possibleLength > 0 && possibleLength <= 32) {
+                return true;
+            }
+        }
+        
+        return false;
+    }
+
+    /**
+     * Decode data encoded with DirectBaseEncoder
+     * @param {string} encodedString - Encoded string
+     * @returns {ArrayBuffer} - Decoded binary data
+     */
+    decodeDirectBaseFormat(encodedString) {
+        // Check if it's small data format
+        if (encodedString.length <= 64) { // Arbitrary threshold
+            return this.decodeDirectBaseSmall(encodedString);
+        } else {
+            return this.decodeDirectBaseLarge(encodedString);
+        }
+    }
+
+    /**
+     * Decode small DirectBaseEncoder format
+     * @param {string} encodedString - Encoded string
+     * @returns {ArrayBuffer} - Decoded binary data
+     */
+    decodeDirectBaseSmall(encodedString) {
+        const length = this.charToIndex.get(encodedString[0]);
+        const expectedChecksum = this.charToIndex.get(encodedString[1]);
+        const dataSection = encodedString.substring(2);
+        
+        // Convert back to BigInt
+        let value = 0n;
+        for (let i = 0; i < dataSection.length; i++) {
+            const digitValue = this.charToIndex.get(dataSection[i]);
+            value += BigInt(digitValue) * (BigInt(this.RADIX) ** BigInt(i));
+        }
+        
+        // Convert to bytes
+        const result = new Uint8Array(length);
+        for (let i = 0; i < length; i++) {
+            result[i] = Number(value & 0xFFn);
+            value = value >> 8n;
+        }
+        
+        // Verify checksum
+        let checksum = 0;
+        for (let i = 0; i < result.length; i++) {
+            checksum = (checksum * 31 + result[i]) % this.RADIX;
+        }
+        
+        if (checksum !== expectedChecksum) {
+            console.warn('DirectBase small data checksum failed');
+        }
+        
+        return result.buffer;
+    }
+
+    /**
+     * Decode large DirectBaseEncoder format  
+     * @param {string} encodedString - Encoded string
+     * @returns {ArrayBuffer} - Decoded binary data
+     */
+    decodeDirectBaseLarge(encodedString) {
+        const highestChar = this.SAFE_CHARS[this.RADIX - 1];
+        const lengthTermIndex = encodedString.indexOf(highestChar);
+        
+        if (lengthTermIndex === -1) {
+            throw new Error('Invalid DirectBase large format: no length terminator found');
+        }
+        
+        // Decode length
+        const lengthSection = encodedString.substring(0, lengthTermIndex);
+        let length = 0;
+        for (let i = 0; i < lengthSection.length; i++) {
+            const digitValue = this.charToIndex.get(lengthSection[i]);
+            length += digitValue * Math.pow(this.RADIX, i);
+        }
+        
+        // Get checksum and data
+        const expectedChecksum = this.charToIndex.get(encodedString[lengthTermIndex + 1]);
+        const dataSection = encodedString.substring(lengthTermIndex + 2);
+        
+        // Decode data using sliding window approach
+        const result = new Uint8Array(length);
+        let byteIndex = 0;
+        const overlap = 1;
+        const BYTES_PER_CHUNK = Math.floor(53 / Math.log2(this.RADIX)) * Math.floor(Math.log2(this.RADIX)) / 8;
+        const bitsUsed = BYTES_PER_CHUNK * 8;
+        const digitsPerWindow = Math.ceil(bitsUsed / Math.log2(this.RADIX));
+        
+        for (let windowStart = 0; windowStart < dataSection.length; windowStart += digitsPerWindow) {
+            const windowEnd = Math.min(windowStart + digitsPerWindow, dataSection.length);
+            const windowData = dataSection.substring(windowStart, windowEnd);
+            
+            // Convert window back to value
+            let value = 0n;
+            for (let i = 0; i < windowData.length; i++) {
+                const digitValue = this.charToIndex.get(windowData[i]);
+                value += BigInt(digitValue) * (BigInt(this.RADIX) ** BigInt(i));
+            }
+            
+            // Extract bytes from value  
+            const windowBytes = Math.min(BYTES_PER_CHUNK, length - byteIndex);
+            for (let i = 0; i < windowBytes && byteIndex < length; i++) {
+                let byte = Number(value & 0xFFn);
+                
+                // Reverse position mixing
+                const position = Math.floor(byteIndex / BYTES_PER_CHUNK) * (BYTES_PER_CHUNK - overlap);
+                const positionHash = this.hashPosition(position);
+                byte = byte ^ ((positionHash >> (i % 4) * 8) & 0xFF);
+                
+                result[byteIndex++] = byte;
+                value = value >> 8n;
+            }
+        }
+        
+        return result.buffer;
+    }
+
+    /**
+     * Hash position (same as encoder)
+     */
+    hashPosition(pos) {
+        let hash = pos * 0x9E3779B9;
+        hash = (hash ^ (hash >> 16)) * 0x85EBCA6B;
+        hash = (hash ^ (hash >> 13)) * 0xC2B2AE35;
+        return (hash ^ (hash >> 16)) >>> 0;
+    }
+
+    /**
+     * Decodes small data format (optimized encoding for small inputs)
+     * @param {string} encodedString - Encoded string starting with '~'
+     * @returns {ArrayBuffer} - Decoded binary data
+     */
+    decodeSmallData(encodedString) {
+        try {
+            // Strip the marker '~'
+            const dataStr = encodedString.substring(1);
+            
+            // Need at least 3 chars (1 for length, 1 for checksum, 1+ for data)
+            if (dataStr.length < 3) {
+                throw new Error('Invalid small data format: too short');
+            }
+            
+            // First try with explicit length detection by checking format
+            const smallThreshold = window.CONFIG.ENCODE_SMALL_THRESHOLD || 32;
+            let length = 0;
+            let lengthChars = 0;
+            let checksumIndex = 0;
+            
+            // Try single character length (most common for very small data)
+            if (this.RADIX > smallThreshold) {
+                // If RADIX is large enough, a single character can encode the entire length
+                length = this.charToIndex.get(dataStr[0]);
+                lengthChars = 1;
+                checksumIndex = 1;
             } else {
-                return this.decodeWithCPU(dataSection, originalLength);
-            }
+                // For smaller RADIX values, we need to check if we're using 1 or 2 characters
+                // First, try to decode with 1 character and see if it's plausible
+                const singleCharLength = this.charToIndex.get(dataStr[0]);
+                
+                // Check if single char length is plausible based on string length
+                const expectedLengthSingle = singleCharLength * 2 + 2; // 2 chars per byte + length char + checksum char
+                
+                if (singleCharLength < smallThreshold && Math.abs(dataStr.length - expectedLengthSingle) <= 2) {
+                    // Single char length is plausible
+                    length = singleCharLength;
+                    lengthChars = 1; 
+                    checksumIndex = 1;
+                } else {
+                    // Try 2 character length encoding
+                    const twoCharLength = this.charToIndex.get(dataStr[0]) * this.RADIX + 
+                                       this.charToIndex.get(dataStr[1]);
+                    
+                    // Check if two char length is plausible
+                    const expectedLengthDouble = twoCharLength * 2 + 3; // 2 chars per byte + 2 length chars + checksum char
+                    
+                    if (twoCharLength <= smallThreshold && Math.abs(dataStr.length - expectedLengthDouble) <= 4) {
+                        length = twoCharLength;
+                        lengthChars = 2;
+                        checksumIndex = 2;
+                    } else {
+                        throw new Error('Could not determine valid length encoding');
+                    }
+                }
+            }
+            
+            // Get checksum character
+            const checksumChar = dataStr[checksumIndex];
+            const expectedChecksum = this.charToIndex.get(checksumChar);
+            
+            // Extract data section
+            const dataSection = dataStr.substring(checksumIndex + 1);
+            
+            // Decode data
+            const result = new Uint8Array(length);
+            let byteIndex = 0;
+            
+            if (this.RADIX < 256) {
+                // Each byte takes 2 characters (for most common base64-like encodings)
+                for (let i = 0; i < dataSection.length && byteIndex < length; i += 2) {
+                    if (i + 1 < dataSection.length) {
+                        const low = this.charToIndex.get(dataSection[i]);
+                        const high = this.charToIndex.get(dataSection[i + 1]);
+                        result[byteIndex++] = low + high * this.RADIX;
+                    } else {
+                        // Handle odd number of characters (shouldn't happen in proper encoding)
+                        result[byteIndex++] = this.charToIndex.get(dataSection[i]);
+                    }
+                }
+            } else {
+                // Each character represents a full byte
+                for (let i = 0; i < dataSection.length && byteIndex < length; i++) {
+                    result[byteIndex++] = this.charToIndex.get(dataSection[i]);
+                }
+            }
+            
+            // Verify data length
+            if (byteIndex !== length) {
+                console.warn(`Decoded data length (${byteIndex}) doesn't match expected length (${length})`);
+            }
+            
+            // Calculate and verify checksum
+            let checksum = 0;
+            for (let i = 0; i < length; i++) {
+                checksum = (checksum + result[i]) % this.RADIX;
+            }
+            
+            if (checksum !== expectedChecksum) {
+                console.warn('Small data checksum verification failed, data may be corrupted');
+            }
+            
+            return result.buffer;
         } catch (error) {
-            console.warn(`Standard decoding failed: ${error.message}. Trying legacy format.`);
-            return this.decodeWithCPULegacy(encodedString);
-        }
-    }
-
-    // ... (All other methods like isDirectBaseEncoderFormat, decodeSmallData, extractMetadata, calculateChecksum, decodeWithCPU, decodeWithCPULegacy, decodeWithGPU remain largely the same, but with `this.config` used for constants)
-    
-    /**
-     * CPU-based decoding implementation.
-     * @param {string} encodedData - Encoded data string.
-     * @param {number} originalLength - Original data length in bytes.
-     * @returns {ArrayBuffer} - Decoded binary data.
+            console.error('Small data decoding error:', error);
+            throw new Error(`Small data format decoding failed: ${error.message}`);
+        }
+    }
+
+    /**
+     * Extracts metadata from encoded string
+     * @param {string} encodedString - Encoded URL-safe string
+     * @returns {Object} - Extracted metadata, data section, and checksum
+     */
+    extractMetadata(encodedString) {
+        // Read metadata length indicator (first character)
+        const metadataLengthChar = encodedString[0];
+        if (!this.charToIndex.has(metadataLengthChar)) {
+            throw new Error(`Invalid metadata length character: '${metadataLengthChar}'`);
+        }
+        
+        const metadataLength = this.charToIndex.get(metadataLengthChar);
+        
+        // Check for valid metadata length
+        if (metadataLength <= 0 || metadataLength >= encodedString.length) {
+            throw new Error(`Invalid metadata length: ${metadataLength}`);
+        }
+        
+        // Extract metadata and data sections
+        const metadataStr = encodedString.slice(1, metadataLength + 1);
+        const dataSection = encodedString.slice(metadataLength + 1);
+        
+        // Parse checksum (last character of metadata)
+        const checksumChar = metadataStr[metadataStr.length - 1];
+        if (!this.charToIndex.has(checksumChar)) {
+            throw new Error(`Invalid checksum character: '${checksumChar}'`);
+        }
+        
+        const expectedChecksum = this.charToIndex.get(checksumChar);
+        
+        // Extract length information (all metadata except checksum)
+        const lengthStr = metadataStr.slice(0, -1);
+        
+        // Calculate original length from base-N encoding
+        let originalLength = 0;
+        
+        for (const char of lengthStr) {
+            if (!this.charToIndex.has(char)) {
+                throw new Error(`Invalid character in length encoding: '${char}'`);
+            }
+            originalLength = originalLength * this.RADIX + this.charToIndex.get(char);
+        }
+        
+        // Validate original length
+        if (originalLength <= 0) {
+            throw new Error(`Invalid original length: ${originalLength}`);
+        }
+        
+        return { originalLength, dataSection, expectedChecksum };
+    }
+
+    /**
+     * Calculate checksum of encoded data for validation
+     * @param {string} data - Encoded data string
+     * @returns {number} - Calculated checksum
+     */
+    calculateChecksum(data) {
+        let checksum = 0;
+        for (const char of data) {
+            if (!this.charToIndex.has(char)) {
+                throw new Error(`Invalid character in data: '${char}'`);
+            }
+            checksum = (checksum + this.charToIndex.get(char)) % this.RADIX;
+        }
+        return checksum;
+    }
+
+    /**
+     * CPU-based decoding implementation
+     * @param {string} encodedData - Encoded data string
+     * @param {number} originalLength - Original data length in bytes
+     * @returns {ArrayBuffer} - Decoded binary data
      */
     decodeWithCPU(encodedData, originalLength) {
+        const BYTE_SIZE = window.CONFIG.BYTE_SIZE || 4;
+        const CHARS_PER_GROUP = BYTE_SIZE;
+        
         const result = new Uint8Array(originalLength);
         let byteIndex = 0;
         
-        for (let i = 0; i < encodedData.length; i += this.BYTE_SIZE) {
+        // Process characters in groups
+        for (let i = 0; i < encodedData.length; i += CHARS_PER_GROUP) {
             if (byteIndex >= originalLength) break;
             
-            const groupSize = Math.min(this.BYTE_SIZE, encodedData.length - i);
+            // Read up to CHARS_PER_GROUP characters (handle partial groups at the end)
+            const groupSize = Math.min(CHARS_PER_GROUP, encodedData.length - i);
+            
+            // Convert chars to values and calculate decimal value
             let value = 0;
             for (let j = 0; j < groupSize; j++) {
-                const char = encodedData[i + j];
-                if (!this.charToIndex.has(char)) throw new Error(`Invalid character in data: '${char}'`);
-                value += this.charToIndex.get(char) * Math.pow(this.RADIX, j);
-            }
-            
-            const bytesToExtract = Math.min(this.BYTE_SIZE, originalLength - byteIndex);
+                const charIndex = i + j;
+                if (charIndex < encodedData.length) {
+                    const char = encodedData[charIndex];
+                    if (!this.charToIndex.has(char)) {
+                        throw new Error(`Invalid character in data: '${char}'`);
+                    }
+                    const digitValue = this.charToIndex.get(char);
+                    value += digitValue * Math.pow(this.RADIX, j);
+                }
+            }
+            
+            // Extract bytes in little-endian order
+            const bytesToExtract = Math.min(BYTE_SIZE, originalLength - byteIndex);
             for (let j = 0; j < bytesToExtract; j++) {
                 result[byteIndex++] = (value >> (j * 8)) & 0xFF;
             }
         }
+        
         return result.buffer;
     }
 
-<<<<<<< HEAD
-
-    /**
-     * Clean up WebGL resources.
-     */
-    cleanup() {
-        if (this.webglManager) {
-            this.webglManager.releaseContext('decoder');
-=======
     /**
      * Legacy CPU decoder for backward compatibility
      * @param {string} encodedData - Full encoded string
@@ -583,14 +930,9 @@
     cleanup() {
         if (window.webGLManager) {
             window.webGLManager.releaseContext('decoder');
->>>>>>> b60f76e7
         }
         this.gl = null;
         this.canvas = null;
         this.gpuAccelerationEnabled = false;
-<<<<<<< HEAD
-        console.log("GPUBitStreamDecoder cleaned up.");
-=======
->>>>>>> b60f76e7
     }
 };